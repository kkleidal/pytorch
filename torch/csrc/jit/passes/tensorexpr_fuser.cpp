--- conflicted
+++ resolved
@@ -765,15 +765,14 @@
         if (node->isMemberOf(float_only_operator_set) && !isFloatingType(*st)) {
           return false;
         }
-<<<<<<< HEAD
 
         // These operators have complicated casting rules for floats.
         if (node->isMemberOf(int_only_operator_set) && isFloatingType(*st)) {
-=======
+          return false;
+        }
       } else if (node->isMemberOf(float_only_operator_set)) {
         // Check scalar operands of float-only ops.
         if (!v->type()->cast<FloatType>()) {
->>>>>>> f5bdf851
           return false;
         }
       }
