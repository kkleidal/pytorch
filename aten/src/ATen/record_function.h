--- conflicted
+++ resolved
@@ -237,7 +237,6 @@
     // use the observers (e.g. operator is not observed), this boolean
     // flag is used to check whether the start callbacks were called
     bool called_start_callbacks_ = false;
-<<<<<<< HEAD
 
     // Used internally to keep track of thread local and global callbacks
     // that were picked to run; must be sorted;
@@ -272,42 +271,6 @@
     RecordFunctionHandle handle_ {0};
   };
 
-=======
-
-    // Used internally to keep track of thread local and global callbacks
-    // that were picked to run; must be sorted;
-    CallbackHandles sorted_active_tls_handles_;
-    CallbackHandles sorted_active_global_handles_;
-
-    // Stores various ObserverContext objects with event metadata for thread local
-    // callbacks.
-    ObserverContextList tls_ctx_;
-
-    // Stores various ObserverContext objects with event metadata for global
-    // callbacks.
-    ObserverContextList global_ctx_;
-
-    StringView name_;
-    int64_t sequence_nr_ = -1;
-    std::vector<c10::IValue> inputs_;
-
-    c10::optional<c10::OperatorName> operator_name_;
-
-    // Kind of scope this RecordFunction is observing
-    const RecordScope scope_;
-
-    // The logical thread_id that this RecordFunction was created with
-    uint64_t thread_id_ = 0;
-
-    // For backward functions - thread id of the the forward function
-    uint64_t fwd_thread_id_ = 0;
-
-    // Unique id for this RecordFunction, used in callbacks to track start
-    // and end of ranges
-    RecordFunctionHandle handle_ {0};
-  };
-
->>>>>>> bc2352e8
   std::unique_ptr<State> state_;
 };
 
